--- conflicted
+++ resolved
@@ -634,44 +634,6 @@
 	if len(conf.SsfListenAddresses) > 0 || len(conf.GrpcListenAddresses) > 0 {
 
 		trace.Enable()
-
-<<<<<<< HEAD
-		// configure Datadog as a Span sink
-		if conf.DatadogAPIKey.Value != "" && conf.DatadogTraceAPIAddress != "" {
-			ddSink, err := datadog.NewDatadogSpanSink(
-				conf.DatadogTraceAPIAddress, conf.DatadogSpanBufferSize,
-				ret.HTTPClient, log,
-			)
-			if err != nil {
-				return ret, err
-			}
-
-			ret.spanSinks = append(ret.spanSinks, ddSink)
-			logger.Info("Configured Datadog span sink")
-=======
-		if conf.XrayAddress != "" {
-			if conf.XraySamplePercentage == 0 {
-				log.Warn("XRay sample percentage is 0, no segments will be sent.")
-			} else {
-
-				annotationTags := make([]string, 0, len(conf.XrayAnnotationTags))
-				for _, tag := range conf.XrayAnnotationTags {
-					annotationTags = append(annotationTags, strings.Split(tag, ":")[0])
-				}
-
-				xraySink, err := xray.NewXRaySpanSink(conf.XrayAddress, conf.XraySamplePercentage, ret.TagsAsMap, annotationTags, log)
-				if err != nil {
-					return ret, err
-				}
-				ret.spanSinks = append(ret.spanSinks, xraySink)
-
-				logger.WithFields(logrus.Fields{
-					"sample_percentage":   conf.XraySamplePercentage,
-					"num_annotation_tags": annotationTags,
-				}).Info("Configured X-Ray span sink")
-			}
->>>>>>> 863666a1
-		}
 
 		// configure Lightstep as a Span Sink
 		if conf.LightstepAccessToken.Value != "" {
