--- conflicted
+++ resolved
@@ -429,10 +429,7 @@
 }
 
 func BenchmarkWork(b *testing.B) {
-<<<<<<< HEAD
-	w := NewWorker(true, nil, logrus.New(), nil)
-=======
-	w := NewWorker(1, true, false, nil, logrus.New(), nil)
+	w := NewWorker(true, nil, logrus.New(), nil)
 
 	const Len = 1000
 	input := make([]*samplers.UDPMetric, Len)
@@ -471,89 +468,4 @@
 		w.PacketChan <- *input[i%Len]
 	}
 	w.Stop()
-}
-
-func BenchmarkWorkWithCountUniqueTimeseries(b *testing.B) {
-	w := NewWorker(1, true, true, nil, logrus.New(), nil)
->>>>>>> c87980ed
-
-	const Len = 1000
-	input := make([]*samplers.UDPMetric, Len)
-	for i, _ := range input {
-		m := samplers.UDPMetric{
-			MetricKey: samplers.MetricKey{
-				Name: "counter",
-				Type: CounterTypeName,
-			},
-			Value:      20.0,
-			Digest:     12345,
-			SampleRate: 1.0,
-			Scope:      samplers.MixedScope,
-		}
-
-		switch r := i % 5; r {
-		case 1:
-			m.MetricKey.Type = GaugeTypeName
-		case 2:
-			m.MetricKey.Type = HistogramTypeName
-		case 3:
-			m.MetricKey.Type = SetTypeName
-			m.Value = "a value here!"
-		case 4:
-			m.MetricKey.Type = TimerTypeName
-		default:
-			// do nothing
-		}
-
-		input[i] = &m
-	}
-
-	go w.Work()
-	b.ResetTimer()
-	for i := 0; i < b.N; i++ {
-		w.PacketChan <- *input[i%Len]
-	}
-	w.Stop()
-<<<<<<< HEAD
-=======
-}
-
-func BenchmarkSampleTimeseries(b *testing.B) {
-	w := NewWorker(1, true, true, nil, logrus.New(), nil)
-	const Len = 1000
-	input := make([]*samplers.UDPMetric, Len)
-	for i, _ := range input {
-		m := samplers.UDPMetric{
-			MetricKey: samplers.MetricKey{
-				Name: "counter",
-				Type: CounterTypeName,
-			},
-			Value:      20.0,
-			Digest:     12345,
-			SampleRate: 1.0,
-			Scope:      samplers.MixedScope,
-		}
-
-		switch r := i % 5; r {
-		case 1:
-			m.MetricKey.Type = GaugeTypeName
-		case 2:
-			m.MetricKey.Type = HistogramTypeName
-		case 3:
-			m.MetricKey.Type = SetTypeName
-			m.Value = "a value here!"
-		case 4:
-			m.MetricKey.Type = TimerTypeName
-		default:
-			// do nothing
-		}
-
-		input[i] = &m
-	}
-
-	b.ResetTimer()
-	for i := 0; i < b.N; i++ {
-		w.SampleTimeseries(input[i%Len])
-	}
->>>>>>> c87980ed
 }